import { Router } from "express";
<<<<<<< HEAD
import multer from "multer";
const router = Router();

// Configure multer for file uploads
const upload = multer({
  storage: multer.memoryStorage(), // Store files in memory for Cloudinary upload
  limits: {
    fileSize: 10 * 1024 * 1024, // 10MB limit per file
    files: 11, // Max 11 files (10 images + 1 PDF)
  },
});
import { registerUser,verifyOtp } from "../controllers/User.js";  
import {validateRequest} from "../middleware/validateRequest.js";
import { registerUserSchema } from "../validators/userValidators.js";
import { asyncHandler } from "../utils/asynchandler.js";
import { registerDryCleaner } from "../controllers/merchant.drycleaner.controller.js";

=======
import { registerUser, verifyOtp } from "../controllers/User.js";
import { asyncHandler } from "../utils/asynchandler.js";
import merchantRoute from "./merchant.routes.js";
import { registerDryCleaner } from "../controllers/merchant.drycleaner.controller.js";
import { imageUploadFields } from "../middleware/upload.middleware.js";
>>>>>>> dab7bf07

const router = Router();

// User routes
router.post("/register", asyncHandler(registerUser));
router.post("/verify-otp", asyncHandler(verifyOtp));

<<<<<<< HEAD
=======
// Dry cleaner registration route with image upload middleware
router.post(
  "/dry-cleaner",
  imageUploadFields,              
  registerDryCleaner
);

// Nested merchant routes
router.use("/merchant", merchantRoute);

>>>>>>> dab7bf07
export default router;<|MERGE_RESOLUTION|>--- conflicted
+++ resolved
@@ -1,29 +1,11 @@
 import { Router } from "express";
-<<<<<<< HEAD
-import multer from "multer";
-const router = Router();
-
-// Configure multer for file uploads
-const upload = multer({
-  storage: multer.memoryStorage(), // Store files in memory for Cloudinary upload
-  limits: {
-    fileSize: 10 * 1024 * 1024, // 10MB limit per file
-    files: 11, // Max 11 files (10 images + 1 PDF)
-  },
-});
 import { registerUser,verifyOtp } from "../controllers/User.js";  
 import {validateRequest} from "../middleware/validateRequest.js";
 import { registerUserSchema } from "../validators/userValidators.js";
 import { asyncHandler } from "../utils/asynchandler.js";
 import { registerDryCleaner } from "../controllers/merchant.drycleaner.controller.js";
 
-=======
-import { registerUser, verifyOtp } from "../controllers/User.js";
-import { asyncHandler } from "../utils/asynchandler.js";
-import merchantRoute from "./merchant.routes.js";
-import { registerDryCleaner } from "../controllers/merchant.drycleaner.controller.js";
 import { imageUploadFields } from "../middleware/upload.middleware.js";
->>>>>>> dab7bf07
 
 const router = Router();
 
@@ -31,8 +13,6 @@
 router.post("/register", asyncHandler(registerUser));
 router.post("/verify-otp", asyncHandler(verifyOtp));
 
-<<<<<<< HEAD
-=======
 // Dry cleaner registration route with image upload middleware
 router.post(
   "/dry-cleaner",
@@ -41,7 +21,5 @@
 );
 
 // Nested merchant routes
-router.use("/merchant", merchantRoute);
 
->>>>>>> dab7bf07
 export default router;