--- conflicted
+++ resolved
@@ -601,13 +601,8 @@
 
 export const deleteGarage = asyncHandler(async (req, res) => {
   try {
-<<<<<<< HEAD
     // Fix: Use req.params.id instead of req.query.id for URL parameter
     const garageId = z.string().parse(req.params.id);
-=======
-    const garageId = z.string().parse(req.query.id);  // <-- fixed here
-
->>>>>>> cc84e1f6
     const authUser = await verifyAuthentication(req);
     if (!authUser?.user || authUser.userType !== "merchant") throw new ApiError(403, "UNAUTHORIZED_ACCESS")
     
