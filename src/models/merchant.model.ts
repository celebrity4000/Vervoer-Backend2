import mongoose, { Document, Schema } from "mongoose";
import { UserBaseSchemaFields } from "./user.model.js";

export interface IMerchant extends Document {
  phoneNumber: string;
  password: string;
  firstName: string;
  lastName: string;
  email: string;
  country: string;
  state: string;
  zipCode: string;
  otp?: string;
  otpExpiry?: Date;
  isVerified: boolean;
  haveGarage: boolean;
  haveDryCleaner: boolean; 
}

const MerchantSchema = new Schema(
  {
    ...UserBaseSchemaFields,
    haveParkingLot: {
      type: Boolean,
      default: false,
    },
    haveGarage: {
      type: Boolean,
      default: false,
    },
    haveDryCleaner: {
      type: Boolean,
      default: false,
    },
<<<<<<< HEAD
    haveResidence: {
=======
    
    haveResidenceParking: {
>>>>>>> c326de15
      type: Boolean,
      default: false,
    },
  },
  { timestamps: true }
);

export const Merchant = mongoose.model<IMerchant>(
  "Merchant",
  MerchantSchema,
  "merchants"
);

export interface IParking {
  images : [string],
  owner : mongoose.Types.ObjectId ,
  contactNumber : string,
  email? : string ,
  totalSlot? : number ,
  parkingName : string ,
  address : string ,
  gpsLocation? : {type : "Point", coordinates : [number,number]},
  price : number ,
  about : string ,
  spacesList : Map<string,number>,
  generalAvailable : [{
    day : "SUN" |  "MON" |  "TUE" |  "WED" |  "THU" |  "FRI" |  "SAT",
    isOpen? : boolean,
    openTime? : string ,
    closeTime? : string ,
    is24Hours : boolean ,
  }],
  is24x7 : boolean,
  isActive: boolean,
}
interface IParkingMethods {
  isOpenNow: ()=>boolean ;
}
const parkingLotSchema = new mongoose.Schema<IParking,mongoose.Model<IParking> , IParkingMethods>({
    images : [String],
    owner : {
        type : mongoose.Schema.ObjectId,
        ref : "Merchant"
    },
    contactNumber : {
      type : String ,
      required : true
    },
    email : {
      type : String ,
    },
    totalSlot : {
      type : Number ,
    },
    parkingName : {
        type : String , 
        required: true
    },
    address : {
        type : String , 
        required: true
    },
    gpsLocation: {
      type : {
        type : String ,
        enum : "Point",
        default : "Point",
      },
      coordinates : {
        type : [Number],
        required : true ,
      },
  },
    price : {
        type: Number,
        required : true ,
    },
    about : {
        type : String ,
        required : true ,
    },
    spacesList : {
        type : mongoose.Schema.Types.Map ,
        of : Number,
    },
    generalAvailable: [{
      day: {
        type: String,
        enum: ["SUN", "MON", "TUE", "WED", "THU", "FRI", "SAT"],
        required: true
      },
      isOpen: {
        type: Boolean,
        default: true
      },
      openTime: String,
      closeTime: String,
      is24Hours: {
        type: Boolean,
        default: false
      }
    }],
    is24x7: Boolean ,
    isActive : {type : Boolean , default : true },
}, { 
  timestamps: true,
  toJSON: { virtuals: true },
  toObject: { virtuals: true },
  methods : {
    isOpenNow : function(){
      const now = new Date();
      const today = now.toLocaleDateString('en-US', { weekday: 'short' }).toUpperCase().slice(0, 3);
  
      const todayHours = this.generalAvailable.find(ga => ga.day === today);
  
      if (!todayHours || !todayHours.isOpen) return false;
      if (todayHours.is24Hours) return true;
  
      const currentTime = now.getHours() * 100 + now.getMinutes();
      const openTime = parseInt(todayHours.openTime?.replace(':', '') || '0');
      const closeTime = parseInt(todayHours.closeTime?.replace(':', '') || '0');
  
      return currentTime >= openTime && currentTime <= closeTime;
    }
  }
})

parkingLotSchema.index({ gpsLocation : '2dsphere' });
const lotRentRecordSchema = new mongoose.Schema({
    lotId : {
        type: mongoose.Schema.Types.ObjectId,
        ref : "ParkingLot",
    },
    renterInfo : {
        type: mongoose.Schema.Types.ObjectId ,
        // ref : "User"
    },
    rentedSlot : {
        type: String , // Zone + Number
        required : true ,
    },
    rentFrom : {
        type : mongoose.Schema.Types.Date ,
        required : true ,
    },
    rentTo : {
        type: mongoose.Schema.Types.Date,
        required: true
    },
})

export const ParkingLotModel = mongoose.model("ParkingLot",parkingLotSchema) ;
export const LotRentRecordModel = mongoose.model("LotRentRecord", lotRentRecordSchema)

const addressSchema = new mongoose.Schema({
  street:   { type: String, required: true },
  city:     { type: String, required: true },
  state:    { type: String, required: true },
  zipCode:  { type: String, required: true },
  country:  { type: String, required: true },
}, { _id: false });

const dryCleanerSchema = new mongoose.Schema({
  owner: {
    type: mongoose.Types.ObjectId,
    ref: "Merchant",
    required: true,
  },
  shopname: { type: String, required: true },

  address: { type: addressSchema, required: true },  

  rating: { type: Number, default: 0 },
  about: { type: String },
  contactPerson: { type: String, required: true },
  phoneNumber: { type: String, required: true },
  contactPersonImg: { type: String },
  shopimage: [String],
  hoursOfOperation: [
    {
      day: { type: String },
      open: { type: String },
      close: { type: String },
    },
  ],
  services: [
    {
      name: { type: String, required: true },
      category: { type: String, required: true },
      strachLevel: { type: Number, enum: [1, 2, 3, 4, 5], default: 3 },
      washOnly: { type: Boolean, default: false },
      additionalservice: { type: String, enum: ["zipper", "button", "wash/fold"] },
      price: { type: Number },
    },
  ],
  orders: [
    {
      serviceName: String,
      quantity: Number,
      price: Number,
      status: { type: String, enum: ["active", "completed"], default: "active" },
    },
  ],
}, {
  timestamps: true,
  toJSON: { virtuals: true },
  toObject: { virtuals: true },
});



export const DryCleaner = mongoose.model("DryCleaner", dryCleanerSchema );


// dry cleaner driver
<|MERGE_RESOLUTION|>--- conflicted
+++ resolved
@@ -32,12 +32,8 @@
       type: Boolean,
       default: false,
     },
-<<<<<<< HEAD
-    haveResidence: {
-=======
     
     haveResidenceParking: {
->>>>>>> c326de15
       type: Boolean,
       default: false,
     },
