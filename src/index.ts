import express, { Application } from "express";
import dotenv from "dotenv";
<<<<<<< HEAD
import { connectDB } from "./DB/db.js";
=======
import { connectDB } from "./DB/mongodb.js";
>>>>>>> d7d6a93b

dotenv.config({
  path: ".env",
});

const app: Application = express();
const PORT: number = parseInt(process.env.PORT || "5000");

// Connect to MongoDB first
connectDB().then(() => {
  // Then start the server
  app.listen(PORT, () => {
    console.log("✅ Server Started at", PORT);
  });
});

<<<<<<< HEAD
function StartServer(){
    try {
        connectDB().then(()=>{
            app.listen(PORT, ()=>{
                console.log("Started Server at ", PORT) ;
            })
        })
    } catch (error) {
        console.log("Couldn't Start the Server");
        console.log("Reason: ",error) ;
    }
}
StartServer() ;
=======
// Simple route
app.get("/", (req, res) => {
  res.send("Welcome To Vervour").status(200);
});
>>>>>>> d7d6a93b
<|MERGE_RESOLUTION|>--- conflicted
+++ resolved
@@ -1,10 +1,6 @@
 import express, { Application } from "express";
 import dotenv from "dotenv";
-<<<<<<< HEAD
-import { connectDB } from "./DB/db.js";
-=======
 import { connectDB } from "./DB/mongodb.js";
->>>>>>> d7d6a93b
 
 dotenv.config({
   path: ".env",
@@ -21,23 +17,7 @@
   });
 });
 
-<<<<<<< HEAD
-function StartServer(){
-    try {
-        connectDB().then(()=>{
-            app.listen(PORT, ()=>{
-                console.log("Started Server at ", PORT) ;
-            })
-        })
-    } catch (error) {
-        console.log("Couldn't Start the Server");
-        console.log("Reason: ",error) ;
-    }
-}
-StartServer() ;
-=======
 // Simple route
 app.get("/", (req, res) => {
   res.send("Welcome To Vervour").status(200);
-});
->>>>>>> d7d6a93b
+});